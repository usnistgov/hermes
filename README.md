# hermes
<<<<<<< HEAD
A package for facilitating the implementation of autonomous systems for materials science. 
=======

Hermes is a repository designed to be a modular compilation of tools for machine learning and autonomous experimentation in materials science domains. 

>>>>>>> a1ada699
## Development
This code base is under active development.

## Installation

We use `poetry` as our main package and dependency manager. We recommend using `poetry` to
install `hermes`. To do so, clone this repo, navigate to the root directory and run `poetry install`.
For instructions on how to install `poetry` see [here](https://python-poetry.org/docs/#installation)

Alternatively, you can run `pip install .` inside the root directory to install `hermes`. *If your machine is
macOS and ARM64 (M1, M2), this is the recommended method.*

### Installing without cloning
To install `hermes` without cloning this repository, run the following command:
``` bash
$ pip install git+ssh://git@github.com/cvelezrmc/hermes.git@scratchcv
```
or to run without SSH
``` bash
$ pip install git+https://<my_token>@github.com/cvelezrmc/hermes.git@scratchcv
```
where <my_token> is your personal access [GitHub Token](https://docs.github.com/en/enterprise-server@3.4/authentication/keeping-your-account-and-data-secure/creating-a-personal-access-token).

## goals

- Consistent active learning and modeling interface aimed at enabling nonstandard analysis and acquisition policy. 
- Data acquisition and wrangling with no-work FAIR backend integration
- Actual ML models and bag of materials/physics tricks. 

## Base level tasks

- Instrument Communication:
-       Basic functions for importing data from instruments and setting them up for use in modeling
-       Instrument specific functions for reading data in, sending commands and the like.

- Intrinsic Data Analysis:
-       Analysis of the intrinsic properties of the data
-       Examples include: data pre-processing, domain-specific data manipulation,
-       clustering, dimesionallity reduction, distance measures.
-       All inputs are treated as features

- Relational Data Analysis:
-       Analysis of how the inputs are related to observations of the outputs.
-       Examples include: Regression, classification, physical models.

- Persistant Storage: 
-       Basic functions for data storage and database design/use.


## Coorespondence
Austin McDannald \
austin.mcdannald@nist.gov \
National Institute of Standards and Technology \
Material Measurement Laboratory \
Materials Measurment Science Division \
Data and AI-Driven Materials Science Group<|MERGE_RESOLUTION|>--- conflicted
+++ resolved
@@ -1,11 +1,7 @@
 # hermes
-<<<<<<< HEAD
-A package for facilitating the implementation of autonomous systems for materials science. 
-=======
 
 Hermes is a repository designed to be a modular compilation of tools for machine learning and autonomous experimentation in materials science domains. 
 
->>>>>>> a1ada699
 ## Development
 This code base is under active development.
 
